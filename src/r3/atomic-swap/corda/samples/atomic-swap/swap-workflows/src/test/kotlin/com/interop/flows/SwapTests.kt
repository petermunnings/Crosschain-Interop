package com.interop.flows

import com.interop.flows.internal.TestNetSetup
import com.r3.corda.evminterop.DefaultEventEncoder
import com.r3.corda.evminterop.Indexed
import com.r3.corda.evminterop.workflows.*
import net.corda.core.identity.AbstractParty
import org.junit.Test
import org.web3j.utils.Numeric
import java.util.*

class SwapTests : TestNetSetup() {

    private val amount = 1.toBigInteger()

    // Defines the encoding of an event that transfer an amount of 1 wei from Bob to Alice (signals success)
    private val forwardTransferEvent = DefaultEventEncoder.encodeEvent(
        goldTokenDeployAddress,
        "Transfer(address,address,uint256)",
        Indexed(aliceAddress),
        Indexed(bobAddress),
        amount
    )

    // Defines the encoding of an event that transfer an amount of 1 wei from Bob to Bob himself (signals revert)
    private val backwardTransferEvent = DefaultEventEncoder.encodeEvent(
        goldTokenDeployAddress,
        "Transfer(address,address,uint256)",
        Indexed(aliceAddress),
        Indexed(aliceAddress),
        amount
    )

    @Test
    fun `can unlock corda asset by asynchronous collection of block signatures`() {
        val assetName = UUID.randomUUID().toString()

        // Create Corda asset owned by Bob
        val assetTx = await(bob.startFlow(IssueGenericAssetFlow(assetName)))

        val draftTxHash = await(bob.startFlow(DraftAssetSwapFlow(
            assetTx.txhash,
            assetTx.index,
            alice.toParty(),
            alice.services.networkMapCache.notaryIdentities.first(),
            listOf(charlie.toParty() as AbstractParty, bob.toParty() as AbstractParty),
            2,
            forwardTransferEvent,
            backwardTransferEvent
        )))

        val stx = await(bob.startFlow(SignDraftTransactionByIDFlow(draftTxHash)))

        val (txReceipt, leafKey, merkleProof) = transferAndProve(amount, alice, bobAddress)

        await(bob.startFlow(CollectBlockSignaturesFlow(draftTxHash, txReceipt.blockNumber, false)))
<<<<<<< HEAD

        network?.waitQuiescent()

        val utx = await(bob.startFlow(
            UnlockAssetFlow(
            stx.tx.id,
            txReceipt.blockNumber.toInt(),
            Numeric.toBigInt(txReceipt.transactionIndex!!).toInt()
        )
        ))
    }

    @Test
    fun `produce tx events that can be used during demo`() {
        val (txReceipt1, leafKey1, merkleProof1) = transferAndProve(1.toBigInteger(), alice, bobAddress)
        val (txReceipt2, leafKey2, merkleProof2) = transferAndProve(2.toBigInteger(), alice, bobAddress)
    }

    // Helper function to transfer an EVM asset and produce a merkle proof from the transaction's receipt.
    private fun transferAndProve(amount: BigInteger, senderNode: StartedMockNode, recipientAddress: String) : Triple<TransactionReceipt, ByteArray, SimpleKeyValueStore> {

        // create an ERC20 Transaction from alice to bob that will emit a Transfer event for the given amount
        val transactionReceipt: TransactionReceipt = senderNode.startFlow(
            Erc20TransferFlow(goldTokenDeployAddress, recipientAddress, amount)
        ).getOrThrow()
=======
>>>>>>> 7d35bae6

        network?.waitQuiescent()

        val utx = await(bob.startFlow(
                UnlockAssetFlow(
                    stx.tx.id,
                    txReceipt.blockNumber,
                    Numeric.toBigInt(txReceipt.transactionIndex!!)
                )
            )
        )
    }
}<|MERGE_RESOLUTION|>--- conflicted
+++ resolved
@@ -54,16 +54,15 @@
         val (txReceipt, leafKey, merkleProof) = transferAndProve(amount, alice, bobAddress)
 
         await(bob.startFlow(CollectBlockSignaturesFlow(draftTxHash, txReceipt.blockNumber, false)))
-<<<<<<< HEAD
 
         network?.waitQuiescent()
 
         val utx = await(bob.startFlow(
             UnlockAssetFlow(
-            stx.tx.id,
-            txReceipt.blockNumber.toInt(),
-            Numeric.toBigInt(txReceipt.transactionIndex!!).toInt()
-        )
+                stx.tx.id,
+                txReceipt.blockNumber,
+                Numeric.toBigInt(txReceipt.transactionIndex!!)
+            )
         ))
     }
 
@@ -72,26 +71,4 @@
         val (txReceipt1, leafKey1, merkleProof1) = transferAndProve(1.toBigInteger(), alice, bobAddress)
         val (txReceipt2, leafKey2, merkleProof2) = transferAndProve(2.toBigInteger(), alice, bobAddress)
     }
-
-    // Helper function to transfer an EVM asset and produce a merkle proof from the transaction's receipt.
-    private fun transferAndProve(amount: BigInteger, senderNode: StartedMockNode, recipientAddress: String) : Triple<TransactionReceipt, ByteArray, SimpleKeyValueStore> {
-
-        // create an ERC20 Transaction from alice to bob that will emit a Transfer event for the given amount
-        val transactionReceipt: TransactionReceipt = senderNode.startFlow(
-            Erc20TransferFlow(goldTokenDeployAddress, recipientAddress, amount)
-        ).getOrThrow()
-=======
->>>>>>> 7d35bae6
-
-        network?.waitQuiescent()
-
-        val utx = await(bob.startFlow(
-                UnlockAssetFlow(
-                    stx.tx.id,
-                    txReceipt.blockNumber,
-                    Numeric.toBigInt(txReceipt.transactionIndex!!)
-                )
-            )
-        )
-    }
 }